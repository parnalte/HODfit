--- conflicted
+++ resolved
@@ -598,17 +598,6 @@
                 raise RuntimeError("File " + out_chain_file + " already exists and is "
                                     "not empty. I will not overwrite anything!")
 
-<<<<<<< HEAD
-    # Define initial positions for walkers
-    initial_positions = \
-        get_initial_walker_positions(n_dimensions=n_dimensions,
-                                     n_walkers=n_walkers, init_type=init_type,
-                                     prior_pdf_dict=prior_pdf_dict,
-                                     hod_type=hod_type,
-                                     fit_f_gal=fit_f_gal, fit_gamma=fit_gamma,
-                                     central_position=cent_pos,
-                                     ball_size=ball_size)
-=======
         backend = emcee.backends.HDFBackend(out_chain_file)
         backend.reset(n_walkers, n_dimensions)
 
@@ -616,10 +605,10 @@
             get_initial_walker_positions(n_dimensions=n_dimensions,
                                         n_walkers=n_walkers, init_type=init_type,
                                         prior_pdf_dict=prior_pdf_dict,
+                                        hod_type=hod_type,
                                         fit_f_gal=fit_f_gal, fit_gamma=fit_gamma,
                                         central_position=cent_pos,
                                         ball_size=ball_size)
->>>>>>> 10bf3d94
 
     # Start parallelisation for emcee's sampler
     with Pool(n_threads) as pool:
